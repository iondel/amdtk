--- conflicted
+++ resolved
@@ -9,9 +9,8 @@
 --------------
   - HTK (Tested with HCopy, HBuild and HVite version 3.5 beta (2))
   - Anaconda (Tested with Miniconda3-4.2.11-Linux-x86_64)
-  - sox (Tested with sox version 14.4.2)
 
-HTK instalation:
+HTK installation:
 -----------------
 The tools HCopy, HBuild and HVite from the HTK distribution are needed for
 feature extraction and lattice creation. If you have HTK 3.4.1 installed, it
@@ -28,23 +27,7 @@
 prior to installing 'amdtk'.
   % PATH="$PATH:$amdtk_root/tools/htk/HTKTools"
   
-<<<<<<< HEAD
-sox instalation:
-----------------
-  % cd "$amdtk_root/tools"
-  % wget https://sourceforge.net/projects/sox/files/sox/14.4.2/sox-14.4.2.tar.bz2
-  % cd sox-14.4.2
-  % ./configure --prefix="$amdtk_root/tools/sox-14.4.2"
-  % make
-  % make install
-Make sure that you add "$amdtk_root/tools/sox-14.4.2/bin" to your PATH variable
-prior to installing 'amdtk'.
-  % PATH="$PATH:$amdtk_root/tools/sox-14.4.2/bin"
-
-Anaconda instalation:
-=======
 Anaconda installation:
->>>>>>> 28d5e941
 ----------------------
 You need an Anaconda installation which allows you to create an own evironment.
 If you don't have Anaconda installed, you can use miniconda. Also make sure
@@ -68,6 +51,7 @@
 Optional requirements:
 ----------------------
   - pywrapfst (Tested with OpenFst version 1.5.4)
+  - sox (Tested with sox version 14.4.2)
 
 pywrapfst installation:
 -----------------------
@@ -87,10 +71,6 @@
   % make
   % make install
 
-Optional requirements:
-----------------------
-  - sox (Tested with sox version 14.4.2)
-
 sox installation:
 ----------------
 sox is the Swiss Army knife of sound processing programs and can be used for
